{
  "name": "@nomicfoundation/hardhat-ignition-viem",
<<<<<<< HEAD
  "version": "3.0.0-next.2",
  "license": "MIT",
  "author": "Nomic Foundation",
  "homepage": "https://hardhat.org",
=======
  "version": "3.0.0-next.1",
>>>>>>> d8548697
  "description": "The Viem extension to Hardhat Ignition. Hardhat Ignition is a declarative system for deploying smart contracts on Ethereum. It enables you to define smart contract instances you want to deploy, and any operation you want to run on them. By taking over the deployment and execution, Hardhat Ignition lets you focus on your project instead of getting caught up in the deployment details.",
  "homepage": "https://hardhat.org",
  "repository": "github:NomicFoundation/hardhat-ignition",
  "author": "Nomic Foundation",
  "license": "MIT",
  "type": "module",
  "main": "dist/src/index.js",
  "types": "dist/src/index.d.ts",
  "keywords": [
    "ethereum",
    "smart-contracts",
    "hardhat",
    "blockchain",
    "dapps",
    "tooling",
    "solidity",
    "deployment",
    "viem"
  ],
  "scripts": {
    "prebuild": "pnpm run --dir ../hardhat-viem build && node ./scripts/compile-test-fixture-project.js create2 && node ./scripts/compile-test-fixture-project.js minimal",
    "build": "tsc --build .",
    "lint": "pnpm prettier --check && pnpm eslint",
    "lint:fix": "pnpm prettier --write && pnpm eslint --fix",
    "eslint": "eslint \"src/**/*.ts\" \"test/**/*.ts\"",
    "prettier": "prettier \"**/*.{ts,js,md,json}\"",
    "test": "cross-env TS_NODE_TRANSPILE_ONLY=true TS_NODE_COMPILER_OPTIONS=\"{\\\"isolatedDeclarations\\\":false}\" mocha --recursive \"test/**/*.ts\"",
    "test:coverage": "cross-env TS_NODE_TRANSPILE_ONLY=true TS_NODE_COMPILER_OPTIONS=\"{\\\"isolatedDeclarations\\\":false}\"nyc mocha \"test/**/*.ts\"",
    "clean": "rimraf .nyc_output coverage dist tsconfig.tsbuildinfo ./test/fixture-projects/**/deployments ./test/fixture-projects/**/artifacts",
    "prepack": "pnpm build"
  },
  "devDependencies": {
    "@istanbuljs/nyc-config-typescript": "1.0.2",
    "hardhat": "workspace:^3.0.0-next.2",
    "@nomicfoundation/hardhat-ignition": "workspace:^3.0.0-next.2",
    "@nomicfoundation/ignition-core": "workspace:^3.0.0-next.2",
    "@nomicfoundation/hardhat-viem": "workspace:^3.0.0-next.2",
    "@nomicfoundation/hardhat-test-utils": "workspace:^",
    "@types/chai": "^4.2.0",
    "@types/chai-as-promised": "^8.0.1",
    "@types/mocha": ">=10.0.10",
    "@types/node": "^20.14.9",
    "@types/sinon": "^10.0.13",
    "@typescript-eslint/eslint-plugin": "^7.7.1",
    "@typescript-eslint/parser": "^7.7.1",
    "chai": "^5.1.2",
    "chai-as-promised": "^8.0.0",
    "cross-env": "7.0.3",
    "eslint": "8.57.0",
    "eslint-config-prettier": "9.1.0",
    "eslint-import-resolver-typescript": "^3.6.1",
    "eslint-plugin-import": "2.29.1",
    "eslint-plugin-mocha": "^10.0.0",
    "eslint-plugin-no-only-tests": "3.1.0",
    "mocha": "^11.0.0",
    "nyc": "15.1.0",
    "prettier": "3.2.5",
    "rimraf": "^5.0.5",
    "sinon": "^14.0.0",
    "ts-node": "10.9.2",
    "typescript": "~5.5.0",
    "typescript-eslint": "7.7.1",
    "viem": "^2.21.42"
  },
  "dependencies": {
    "@nomicfoundation/hardhat-errors": "workspace:^3.0.0-next.2"
  },
  "peerDependencies": {
    "hardhat": "workspace:^3.0.0-next.2",
    "@nomicfoundation/hardhat-ignition": "workspace:^3.0.0-next.2",
    "@nomicfoundation/ignition-core": "workspace:^3.0.0-next.2",
    "@nomicfoundation/hardhat-viem": "workspace:^3.0.0-next.2",
    "viem": "^2.21.42"
  }
}<|MERGE_RESOLUTION|>--- conflicted
+++ resolved
@@ -1,13 +1,6 @@
 {
   "name": "@nomicfoundation/hardhat-ignition-viem",
-<<<<<<< HEAD
   "version": "3.0.0-next.2",
-  "license": "MIT",
-  "author": "Nomic Foundation",
-  "homepage": "https://hardhat.org",
-=======
-  "version": "3.0.0-next.1",
->>>>>>> d8548697
   "description": "The Viem extension to Hardhat Ignition. Hardhat Ignition is a declarative system for deploying smart contracts on Ethereum. It enables you to define smart contract instances you want to deploy, and any operation you want to run on them. By taking over the deployment and execution, Hardhat Ignition lets you focus on your project instead of getting caught up in the deployment details.",
   "homepage": "https://hardhat.org",
   "repository": "github:NomicFoundation/hardhat-ignition",
