{
  "name": "@nomicfoundation/hardhat-errors",
  "version": "3.0.0-next.5",
  "description": "The different errors that Hardhat can throw",
  "homepage": "https://github.com/nomicfoundation/hardhat/tree/v-next/v-next/hardhat-errors",
  "repository": {
    "type": "git",
    "url": "https://github.com/NomicFoundation/hardhat",
    "directory": "v-next/hardhat-errors"
  },
  "author": "Nomic Foundation",
  "license": "MIT",
  "type": "module",
  "types": "dist/src/index.d.ts",
  "exports": {
    ".": "./dist/src/index.js"
  },
  "keywords": [
    "ethereum",
    "smart-contracts",
    "hardhat"
  ],
  "scripts": {
    "lint": "pnpm prettier --check && pnpm eslint",
    "lint:fix": "pnpm prettier --write && pnpm eslint --fix",
    "eslint": "eslint \"src/**/*.ts\" \"test/**/*.ts\"",
    "prettier": "prettier \"**/*.{ts,js,md,json}\"",
    "test": "node --import tsx/esm --test --test-reporter=@nomicfoundation/hardhat-node-test-reporter \"test/*.ts\" \"test/!(fixture-projects|helpers)/**/*.ts\"",
    "test:only": "node --import tsx/esm --test --test-only --test-reporter=@nomicfoundation/hardhat-node-test-reporter \"test/*.ts\" \"test/!(fixture-projects|helpers)/**/*.ts\"",
    "test:coverage": "c8 --reporter html --reporter text --all --exclude test --exclude \"src/**/{types,type-extensions}.ts\" --src src node --import tsx/esm --test --test-reporter=@nomicfoundation/hardhat-node-test-reporter \"test/*.ts\" \"test/!(fixture-projects|helpers)/**/*.ts\"",
    "pretest": "pnpm build",
    "pretest:only": "pnpm build",
    "build": "tsc --build .",
    "prepublishOnly": "pnpm build",
    "clean": "rimraf dist"
  },
  "files": [
    "dist/src/",
    "src/",
    "CHANGELOG.md",
    "LICENSE",
    "README.md"
  ],
  "devDependencies": {
<<<<<<< HEAD
    "@nomicfoundation/hardhat-node-test-reporter": "workspace:^3.0.0-next.4",
=======
    "@eslint-community/eslint-plugin-eslint-comments": "^4.3.0",
    "@nomicfoundation/hardhat-node-test-reporter": "workspace:^3.0.0-next.5",
>>>>>>> 8bb65149
    "@types/node": "^20.14.9",
    "c8": "^9.1.0",
    "eslint": "^9.23.0",
    "expect-type": "^0.19.0",
    "prettier": "3.2.5",
    "rimraf": "^5.0.5",
    "tsx": "^4.19.3",
    "typescript": "~5.5.0"
  },
  "dependencies": {
    "@nomicfoundation/hardhat-utils": "workspace:^3.0.0-next.5"
  }
}<|MERGE_RESOLUTION|>--- conflicted
+++ resolved
@@ -42,12 +42,7 @@
     "README.md"
   ],
   "devDependencies": {
-<<<<<<< HEAD
-    "@nomicfoundation/hardhat-node-test-reporter": "workspace:^3.0.0-next.4",
-=======
-    "@eslint-community/eslint-plugin-eslint-comments": "^4.3.0",
     "@nomicfoundation/hardhat-node-test-reporter": "workspace:^3.0.0-next.5",
->>>>>>> 8bb65149
     "@types/node": "^20.14.9",
     "c8": "^9.1.0",
     "eslint": "^9.23.0",
