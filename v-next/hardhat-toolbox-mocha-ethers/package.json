--- conflicted
+++ resolved
@@ -79,12 +79,7 @@
     "@nomicfoundation/hardhat-typechain": "workspace:^3.0.0-next.9",
     "@nomicfoundation/ignition-core": "workspace:^3.0.0-next.9",
     "chai": "^5.1.2",
-<<<<<<< HEAD
     "ethers": "^6.14.0",
-    "hardhat": "workspace:^3.0.0-next.8"
-=======
-    "ethers": "^6.13.4",
     "hardhat": "workspace:^3.0.0-next.9"
->>>>>>> 7e4ce406
   }
 }