--- conflicted
+++ resolved
@@ -67,14 +67,8 @@
     "zod": "^3.23.8"
   },
   "peerDependencies": {
-<<<<<<< HEAD
-    "hardhat": "workspace:^3.0.0-next.14",
-    "@nomicfoundation/hardhat-ethers": "workspace:^4.0.0-next.14",
-    "ethers": "^6.14.0"
-=======
     "hardhat": "workspace:^3.0.0-next.15",
     "@nomicfoundation/hardhat-ethers": "workspace:^4.0.0-next.15",
     "ethers": "^6.13.4"
->>>>>>> a14d7c3b
   }
 }