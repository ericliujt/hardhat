{
  "name": "@nomicfoundation/ignition-core",
<<<<<<< HEAD
  "version": "3.0.0-next.24",
=======
  "version": "3.0.0-next.23",
>>>>>>> 63c77230
  "description": "Hardhat Ignition is a declarative system for deploying smart contracts on Ethereum. It enables you to define smart contract instances you want to deploy, and any operation you want to run on them. By taking over the deployment and execution, Hardhat Ignition lets you focus on your project instead of getting caught up in the deployment details.",
  "homepage": "https://hardhat.org",
  "repository": {
    "type": "git",
    "url": "https://github.com/NomicFoundation/hardhat",
    "directory": "v-next/hardhat-ignition-core"
  },
  "author": "Nomic Foundation",
  "license": "MIT",
  "type": "module",
  "main": "./dist/src/index.js",
  "types": "./dist/src/index.d.ts",
  "exports": {
    ".": "./dist/src/index.js",
    "./ui-helpers": "./dist/src/ui-helpers.js"
  },
  "typesVersions": {
    "*": {
      "ui-helpers": [
        "./dist/src/ui-helpers.d.ts"
      ]
    }
  },
  "keywords": [
    "ethereum",
    "smart-contracts",
    "hardhat",
    "blockchain",
    "dapps",
    "tooling",
    "solidity",
    "deployment"
  ],
  "scripts": {
    "build": "tsc --build .",
    "lint": "pnpm prettier --check && pnpm eslint",
    "postlint": "pnpm api-extractor",
    "lint:fix": "pnpm prettier --write && pnpm eslint --fix",
    "eslint": "eslint \"src/**/*.ts\"",
    "prettier": "prettier \"**/*.{ts,js,md,json}\"",
    "preapi-extractor": "pnpm build",
    "api-extractor": "api-extractor run --local --verbose",
    "test": "cross-env TS_NODE_COMPILER_OPTIONS=\"{\\\"isolatedDeclarations\\\":false}\" mocha --recursive \"test/**/*.ts\"",
    "test:debug": "DEBUG='ignition:*' pnpm test",
    "test:coverage": "cross-env TS_NODE_COMPILER_OPTIONS=\"{\\\"isolatedDeclarations\\\":false}\" nyc mocha --recursive \"test/**/*.ts\" \"test-integrations/**/*.ts\"",
    "test:integrations": "cross-env TS_NODE_COMPILER_OPTIONS='{\"isolatedDeclarations\":false}' mocha --recursive \"test-integrations/**/*.ts\"",
    "clean": "rimraf dist",
    "prepack": "pnpm build"
  },
  "devDependencies": {
    "@istanbuljs/nyc-config-typescript": "1.0.2",
    "@microsoft/api-extractor": "7.49.1",
    "@nomicfoundation/hardhat-test-utils": "workspace:^",
    "@types/chai": "^4.2.0",
    "@types/chai-as-promised": "^8.0.1",
    "@types/debug": "^4.1.7",
    "@types/lodash-es": "^4.17.12",
    "@types/mocha": ">=10.0.10",
    "@types/ndjson": "2.0.1",
    "@types/node": "^20.14.9",
    "chai": "^5.1.2",
    "chai-as-promised": "^8.0.0",
    "cross-env": "7.0.3",
    "eslint": "9.25.1",
    "mocha": "^11.0.0",
    "nyc": "15.1.0",
    "prettier": "3.2.5",
    "rimraf": "^5.0.5",
    "ts-node": "10.9.2",
    "typescript": "~5.8.0"
  },
  "dependencies": {
    "@ethersproject/address": "5.6.1",
    "@nomicfoundation/hardhat-errors": "workspace:^3.0.0-next.23",
    "@nomicfoundation/hardhat-utils": "workspace:^3.0.0-next.23",
    "@nomicfoundation/solidity-analyzer": "^0.1.1",
    "cbor2": "^1.9.0",
    "debug": "^4.3.2",
    "ethers": "^6.14.0",
    "immer": "10.0.2",
    "lodash-es": "4.17.21",
    "ndjson": "2.0.0"
  }
}<|MERGE_RESOLUTION|>--- conflicted
+++ resolved
@@ -1,10 +1,6 @@
 {
   "name": "@nomicfoundation/ignition-core",
-<<<<<<< HEAD
-  "version": "3.0.0-next.24",
-=======
   "version": "3.0.0-next.23",
->>>>>>> 63c77230
   "description": "Hardhat Ignition is a declarative system for deploying smart contracts on Ethereum. It enables you to define smart contract instances you want to deploy, and any operation you want to run on them. By taking over the deployment and execution, Hardhat Ignition lets you focus on your project instead of getting caught up in the deployment details.",
   "homepage": "https://hardhat.org",
   "repository": {
