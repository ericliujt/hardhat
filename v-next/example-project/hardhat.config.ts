import type { HardhatUserConfig } from "@ignored/hardhat-vnext/types/config";

import { HardhatPluginError } from "@ignored/hardhat-vnext/plugins";

import util from "node:util";
import { task, emptyTask, globalOption } from "@ignored/hardhat-vnext/config";
import HardhatNodeTestRunner from "@ignored/hardhat-vnext-node-test-runner";
import HardhatMochaTestRunner from "@ignored/hardhat-vnext-mocha-test-runner";
import HardhatKeystore from "@ignored/hardhat-vnext-keystore";
import { viemScketchPlugin } from "./viem-scketch-plugin.js";

const exampleEmptyTask = emptyTask("empty", "An example empty task").build();

const exampleEmptySubtask = task(["empty", "task"])
  .setDescription("An example empty subtask task")
  .setAction(async (_, _hre) => {
    console.log("empty task");
  })
  .build();

const exampleTaskOverride = task("example2")
  .setAction(async (_, _hre) => {
    console.log("from an override");
  })
  .setDescription("An example task")
  .addVariadicArgument({
    name: "testFiles",
    description: "An optional list of files to test",
    defaultValue: [],
  })
  .addFlag({
    name: "noCompile",
    description: "Don't compile before running this task",
  })
  .addFlag({
    name: "parallel",
    description: "Run tests in parallel",
  })
  .addFlag({
    name: "bail",
    description: "Stop running tests after the first test failure",
  })
  .addOption({
    name: "grep",
    description: "Only run tests matching the given string or regexp",
    defaultValue: "",
  })
  .build();

const testSolidityTask = task(["test", "solidity"], "Runs Solidity tests")
  .setAction(async () => {
    console.log("Running Solidity tests");
  })
  .build();

const greeting = task("hello", "Prints a greeting")
  .addOption({
    name: "greeting",
    description: "The greeting to print",
    defaultValue: "Hello, World!",
  })
  .setAction(async ({ greeting }, _) => {
    console.log(greeting);
  })
  .build();

const printConfig = task("config", "Prints the config")
  .setAction(async ({}, hre) => {
    console.log(util.inspect(hre.config, { colors: true, depth: null }));
  })
  .build();

const printAccounts = task("accounts", "Prints the accounts")
  .setAction(async ({}, hre) => {
    const { provider } = await hre.network.connect();
    console.log(await provider.request({ method: "eth_accounts" }));
  })
  .build();

const pluginExample = {
  id: "community-plugin",
  tasks: [
    task("plugin-hello", "Prints a greeting from community-plugin")
      .addOption({
        name: "greeting",
        description: "The greeting to print",
        defaultValue: "Hello, World from community-plugin!",
      })
      .setAction(async ({ greeting }, _) => {
        console.log(greeting);

        if (greeting === "") {
          throw new HardhatPluginError(
            "community-plugin",
            "Greeting cannot be empty",
          );
        }
      })
      .build(),
  ],
  globalOptions: [
    globalOption({
      name: "myGlobalOption",
      description: "A global option",
      defaultValue: "default",
    }),
  ],
};

const config: HardhatUserConfig = {
  tasks: [
    exampleTaskOverride,
    testSolidityTask,
    exampleEmptyTask,
    exampleEmptySubtask,
    greeting,
    printConfig,
    printAccounts,
  ],
  plugins: [
    pluginExample,
<<<<<<< HEAD
    HardhatKeystore,
    HardhatMochaTestRunner,
=======
    // HardhatMochaTestRunner,
>>>>>>> 7aaeba57
    // if testing node plugin, use the following line instead
    HardhatNodeTestRunner,
    viemScketchPlugin,
  ],
  paths: {
    tests: {
      mocha: "test/mocha",
      nodeTest: "test/node",
    },
  },
};

export default config;<|MERGE_RESOLUTION|>--- conflicted
+++ resolved
@@ -119,12 +119,8 @@
   ],
   plugins: [
     pluginExample,
-<<<<<<< HEAD
     HardhatKeystore,
-    HardhatMochaTestRunner,
-=======
     // HardhatMochaTestRunner,
->>>>>>> 7aaeba57
     // if testing node plugin, use the following line instead
     HardhatNodeTestRunner,
     viemScketchPlugin,
