--- conflicted
+++ resolved
@@ -1,10 +1,9 @@
 const fs = require("fs");
 const path = require("path");
 
-<<<<<<< HEAD
 // We ignore te packages introduces in v-next for now
 const vNextPackages = ["template-package", "hardhat-utils"];
-=======
+
 // Ignition packages are allowed to have different versions of the same
 // dependency for now as we will sync them properly in Hardhat v3
 const IGNORE_SAME_VERSION_FOR_IGNITION_PACKAGES = [
@@ -14,7 +13,6 @@
   "@nomicfoundation/hardhat-ignition-viem",
   "@nomicfoundation/ignition-ui",
 ];
->>>>>>> 2151bce7
 
 // An array of dependencies whose version checks are ignored for all the
 // packages
