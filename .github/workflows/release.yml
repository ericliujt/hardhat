name: Release

on:
  push:
    branches:
      - main

jobs:
  release:
    name: Release
    runs-on: ubuntu-latest
    permissions:
      contents: write
      pull-requests: write
    steps:
      - name: Checkout Repo
        uses: actions/checkout@v4
        with:
          # This makes Actions fetch all Git history so that Changesets can generate changelogs with the correct commits
          fetch-depth: 0

<<<<<<< HEAD
      - name: Setup pnpm
        uses: pnpm/action-setup@v4
        with:
          version: 9

      - name: Setup Node.js 18.x
        uses: actions/setup-node@v4
        with:
          node-version: 18.x
          cache: "pnpm"
=======
      - uses: ./.github/actions/setup-env
>>>>>>> 83721d9c

      - name: Install Dependencies
        run: pnpm install --frozen-lockfile --prefer-offline

      - name: Create Release Pull Request
        uses: changesets/action@v1
        env:
          GITHUB_TOKEN: ${{ secrets.GITHUB_TOKEN }}<|MERGE_RESOLUTION|>--- conflicted
+++ resolved
@@ -19,20 +19,7 @@
           # This makes Actions fetch all Git history so that Changesets can generate changelogs with the correct commits
           fetch-depth: 0
 
-<<<<<<< HEAD
-      - name: Setup pnpm
-        uses: pnpm/action-setup@v4
-        with:
-          version: 9
-
-      - name: Setup Node.js 18.x
-        uses: actions/setup-node@v4
-        with:
-          node-version: 18.x
-          cache: "pnpm"
-=======
       - uses: ./.github/actions/setup-env
->>>>>>> 83721d9c
 
       - name: Install Dependencies
         run: pnpm install --frozen-lockfile --prefer-offline
