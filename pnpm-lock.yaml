--- conflicted
+++ resolved
@@ -606,50 +606,15 @@
       '@types/node':
         specifier: ^20.14.9
         version: 20.17.16
-<<<<<<< HEAD
-      '@types/sinon':
-        specifier: ^10.0.13
-        version: 10.0.20
-      chai:
-        specifier: ^5.1.2
-        version: 5.1.2
-      chai-as-promised:
-        specifier: ^8.0.0
-        version: 8.0.1(chai@5.1.2)
-=======
-      '@typescript-eslint/eslint-plugin':
-        specifier: ^7.7.1
-        version: 7.18.0(@typescript-eslint/parser@7.18.0(eslint@8.57.0)(typescript@5.5.4))(eslint@8.57.0)(typescript@5.5.4)
-      '@typescript-eslint/parser':
-        specifier: ^7.7.1
-        version: 7.18.0(eslint@8.57.0)(typescript@5.5.4)
       c8:
         specifier: ^9.1.0
         version: 9.1.0
->>>>>>> 027f5524
       cross-env:
         specifier: 7.0.3
         version: 7.0.3
       eslint:
-<<<<<<< HEAD
         specifier: ^9.23.0
         version: 9.23.0
-=======
-        specifier: 8.57.0
-        version: 8.57.0
-      eslint-config-prettier:
-        specifier: 9.1.0
-        version: 9.1.0(eslint@8.57.0)
-      eslint-import-resolver-typescript:
-        specifier: ^3.6.1
-        version: 3.7.0(eslint-plugin-import@2.29.1)(eslint@8.57.0)
-      eslint-plugin-import:
-        specifier: 2.29.1
-        version: 2.29.1(@typescript-eslint/parser@7.18.0(eslint@8.57.0)(typescript@5.5.4))(eslint-import-resolver-typescript@3.7.0)(eslint@8.57.0)
-      eslint-plugin-no-only-tests:
-        specifier: 3.1.0
-        version: 3.1.0
->>>>>>> 027f5524
       ethers:
         specifier: ^6.13.4
         version: 6.13.5
@@ -783,50 +748,15 @@
       '@types/node':
         specifier: ^20.14.9
         version: 20.17.16
-<<<<<<< HEAD
-      '@types/sinon':
-        specifier: ^10.0.13
-        version: 10.0.20
-      chai:
-        specifier: ^5.1.2
-        version: 5.1.2
-      chai-as-promised:
-        specifier: ^8.0.0
-        version: 8.0.1(chai@5.1.2)
-=======
-      '@typescript-eslint/eslint-plugin':
-        specifier: ^7.7.1
-        version: 7.18.0(@typescript-eslint/parser@7.18.0(eslint@8.57.0)(typescript@5.5.4))(eslint@8.57.0)(typescript@5.5.4)
-      '@typescript-eslint/parser':
-        specifier: ^7.7.1
-        version: 7.18.0(eslint@8.57.0)(typescript@5.5.4)
       c8:
         specifier: ^9.1.0
         version: 9.1.0
->>>>>>> 027f5524
       cross-env:
         specifier: 7.0.3
         version: 7.0.3
       eslint:
-<<<<<<< HEAD
         specifier: ^9.23.0
         version: 9.23.0
-=======
-        specifier: 8.57.0
-        version: 8.57.0
-      eslint-config-prettier:
-        specifier: 9.1.0
-        version: 9.1.0(eslint@8.57.0)
-      eslint-import-resolver-typescript:
-        specifier: ^3.6.1
-        version: 3.7.0(eslint-plugin-import@2.29.1)(eslint@8.57.0)
-      eslint-plugin-import:
-        specifier: 2.29.1
-        version: 2.29.1(@typescript-eslint/parser@7.18.0(eslint@8.57.0)(typescript@5.5.4))(eslint-import-resolver-typescript@3.7.0)(eslint@8.57.0)
-      eslint-plugin-no-only-tests:
-        specifier: 3.1.0
-        version: 3.1.0
->>>>>>> 027f5524
       hardhat:
         specifier: workspace:^3.0.0-next.4
         version: link:../hardhat
