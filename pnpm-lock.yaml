--- conflicted
+++ resolved
@@ -201,8 +201,8 @@
         specifier: ^4.0.0
         version: 4.0.1
       '@nomicfoundation/edr':
-        specifier: ^0.4.0
-        version: 0.4.0
+        specifier: ^0.3.8
+        version: 0.3.8
       '@nomicfoundation/ethereumjs-common':
         specifier: 4.0.4
         version: 4.0.4
@@ -8151,55 +8151,6 @@
       '@nodelib/fs.scandir': 2.1.5
       fastq: 1.17.1
 
-<<<<<<< HEAD
-  /@nomicfoundation/edr-darwin-arm64@0.4.0:
-    resolution: {integrity: sha512-7+rraFk9tCqvfemv9Ita5vTlSBAeO/S5aDKOgGRgYt0JEKZlrX161nDW6UfzMPxWl9GOLEDUzCEaYuNmXseUlg==}
-    engines: {node: '>= 18'}
-    dev: false
-
-  /@nomicfoundation/edr-darwin-x64@0.4.0:
-    resolution: {integrity: sha512-+Hrc0mP9L6vhICJSfyGo/2taOToy1AIzVZawO3lU8Lf7oDQXfhQ4UkZnkWAs9SVu1eUwHUGGGE0qB8644piYgg==}
-    engines: {node: '>= 18'}
-    dev: false
-
-  /@nomicfoundation/edr-linux-arm64-gnu@0.4.0:
-    resolution: {integrity: sha512-4HUDMchNClQrVRfVTqBeSX92hM/3khCgpZkXP52qrnJPqgbdCxosOehlQYZ65wu0b/kaaZSyvACgvCLSQ5oSzQ==}
-    engines: {node: '>= 18'}
-    dev: false
-
-  /@nomicfoundation/edr-linux-arm64-musl@0.4.0:
-    resolution: {integrity: sha512-D4J935ZRL8xfnP3zIFlCI9jXInJ0loDUkCTLeCEbOf2uuDumWDghKNQlF1itUS+EHaR1pFVBbuwqq8hVK0dASg==}
-    engines: {node: '>= 18'}
-    dev: false
-
-  /@nomicfoundation/edr-linux-x64-gnu@0.4.0:
-    resolution: {integrity: sha512-6x7HPy+uN5Cb9N77e2XMmT6+QSJ+7mRbHnhkGJ8jm4cZvWuj2Io7npOaeHQ3YHK+TiQpTnlbkjoOIpEwpY3XZA==}
-    engines: {node: '>= 18'}
-    dev: false
-
-  /@nomicfoundation/edr-linux-x64-musl@0.4.0:
-    resolution: {integrity: sha512-3HFIJSXgyubOiaN4MWGXx2xhTnhwlJk0PiSYNf9+L/fjBtcRkb2nM910ZJHTvqCb6OT98cUnaKuAYdXIW2amgw==}
-    engines: {node: '>= 18'}
-    dev: false
-
-  /@nomicfoundation/edr-win32-x64-msvc@0.4.0:
-    resolution: {integrity: sha512-CP4GsllEfXEz+lidcGYxKe5rDJ60TM5/blB5z/04ELVvw6/CK9eLcYeku7HV0jvV7VE6dADYKSdQyUkvd0El+A==}
-    engines: {node: '>= 18'}
-    dev: false
-
-  /@nomicfoundation/edr@0.4.0:
-    resolution: {integrity: sha512-T96DMSogO8TCdbKKctvxfsDljbhFOUKWc9fHJhSeUh71EEho2qR4951LKQF7t7UWEzguVYh/idQr5L/E3QeaMw==}
-    engines: {node: '>= 18'}
-    dependencies:
-      '@nomicfoundation/edr-darwin-arm64': 0.4.0
-      '@nomicfoundation/edr-darwin-x64': 0.4.0
-      '@nomicfoundation/edr-linux-arm64-gnu': 0.4.0
-      '@nomicfoundation/edr-linux-arm64-musl': 0.4.0
-      '@nomicfoundation/edr-linux-x64-gnu': 0.4.0
-      '@nomicfoundation/edr-linux-x64-musl': 0.4.0
-      '@nomicfoundation/edr-win32-x64-msvc': 0.4.0
-    dev: false
-=======
   '@nomicfoundation/edr-darwin-arm64@0.3.8': {}
 
   '@nomicfoundation/edr-darwin-x64@0.3.8': {}
@@ -8223,7 +8174,6 @@
       '@nomicfoundation/edr-linux-x64-gnu': 0.3.8
       '@nomicfoundation/edr-linux-x64-musl': 0.3.8
       '@nomicfoundation/edr-win32-x64-msvc': 0.3.8
->>>>>>> d2ce0243
 
   '@nomicfoundation/ethereumjs-block@5.0.4':
     dependencies:
