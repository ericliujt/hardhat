--- conflicted
+++ resolved
@@ -5,13 +5,8 @@
   extends: [
     "eslint:recommended",
     "plugin:eslint-plugin/recommended",
-<<<<<<< HEAD
-    "plugin:node/recommended",
-    "prettier",
-=======
     "plugin:n/recommended",
     "plugin:prettier/recommended",
->>>>>>> 23901c36
   ],
   env: {
     node: true,
