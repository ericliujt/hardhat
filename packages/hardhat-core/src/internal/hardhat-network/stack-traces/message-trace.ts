--- conflicted
+++ resolved
@@ -21,13 +21,8 @@
 
 export interface BaseMessageTrace {
   value: bigint;
-<<<<<<< HEAD
-  returnData: Buffer;
+  returnData: Uint8Array;
   exit: Exit;
-=======
-  returnData: Uint8Array;
-  error?: EvmError;
->>>>>>> 2a280a7a
   gasUsed: bigint;
   depth: number;
 }
@@ -40,12 +35,7 @@
 export interface BaseEvmMessageTrace extends BaseMessageTrace {
   code: Uint8Array;
   value: bigint;
-<<<<<<< HEAD
-  returnData: Buffer;
-=======
   returnData: Uint8Array;
-  error?: EvmError;
->>>>>>> 2a280a7a
   steps: MessageTraceStep[];
   bytecode?: Bytecode;
   // The following is just an optimization: When processing this traces it's useful to know ahead of
