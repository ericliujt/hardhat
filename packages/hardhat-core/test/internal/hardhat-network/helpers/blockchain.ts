<<<<<<< HEAD
import { Transaction, TxData } from "@nomicfoundation/ethereumjs-tx";
import { bufferToHex, toBuffer } from "@nomicfoundation/ethereumjs-util";
=======
import {
  AccessListEIP2930TxData,
  FeeMarketEIP1559TxData,
  LegacyTransaction as Transaction,
  LegacyTxData as TxData,
} from "@nomicfoundation/ethereumjs-tx";
import {
  Address,
  AddressLike,
  bytesToHex as bufferToHex,
  toBytes,
} from "@nomicfoundation/ethereumjs-util";
>>>>>>> 2a280a7a

import { numberToRpcQuantity } from "../../../../src/internal/core/jsonrpc/types/base-types";
import { randomAddress } from "../../../../src/internal/hardhat-network/provider/utils/random";
import {
  RpcLogOutput,
  RpcReceiptOutput,
} from "../../../../src/internal/hardhat-network/provider/output";
import { DEFAULT_ACCOUNTS } from "./providers";

function toBuffer(x: Parameters<typeof toBytes>[0]) {
  return Buffer.from(toBytes(x));
}

export function createTestTransaction(data: TxData = {}) {
  const tx = new Transaction({ to: randomAddress(), ...data });

  return tx.sign(toBuffer(DEFAULT_ACCOUNTS[0].privateKey));
}

<<<<<<< HEAD
=======
export function createUnsignedTestTransaction(data: TxData = {}) {
  const tx = new Transaction({ to: randomAddress(), ...data });

  return tx;
}

export function createTestFakeTransaction(
  data: (TxData | FeeMarketEIP1559TxData | AccessListEIP2930TxData) & {
    from?: AddressLike;
  } = {}
) {
  const from = data.from ?? randomAddress();
  const fromAddress =
    from instanceof Uint8Array
      ? new Address(from)
      : typeof from === "string"
      ? Address.fromString(from)
      : from;

  if (
    "gasPrice" in data &&
    ("maxFeePerGas" in data || "maxPriorityFeePerGas" in data)
  ) {
    throw new Error(
      "Invalid test fake transaction being created: both gasPrice and EIP-1559 params received"
    );
  }

  if ("maxFeePerGas" in data !== "maxPriorityFeePerGas" in data) {
    throw new Error(
      "Invalid test fake transaction being created: both EIP-1559 params should be provided, or none of them"
    );
  }

  const type =
    data.type !== undefined
      ? data.type
      : "maxFeePerGas" in data || "maxPriorityFeePerGas" in data
      ? 2n
      : "accessList" in data
      ? 1n
      : 0n;

  const dataWithDefaults = {
    to: randomAddress(),
    nonce: 1,
    gasLimit: 30000,
    ...data,
  };

  if (type === 0n) {
    return new FakeSenderTransaction(fromAddress, dataWithDefaults);
  }

  if (type === 1n) {
    return new FakeSenderAccessListEIP2930Transaction(
      fromAddress,
      dataWithDefaults
    );
  }

  return new FakeSenderEIP1559Transaction(fromAddress, {
    ...dataWithDefaults,
    gasPrice: undefined,
  });
}

type OrderedTxData = (
  | TxData
  | FeeMarketEIP1559TxData
  | AccessListEIP2930TxData
) & {
  from?: AddressLike;
  orderId: number;
};

export function createTestOrderedTransaction({
  orderId,
  ...rest
}: OrderedTxData): OrderedTransaction {
  return {
    orderId,
    data: createTestFakeTransaction(rest),
  };
}

export function createTestSerializedTransaction(
  data: OrderedTxData
): SerializedTransaction {
  const tx = createTestOrderedTransaction(data);
  return serializeTransaction(tx);
}

>>>>>>> 2a280a7a
export function createTestReceipt(
  transaction: Transaction,
  logs: RpcLogOutput[] = []
): RpcReceiptOutput {
  const receipt: any = {
    transactionHash: bufferToHex(transaction.hash()),
    logs,
    // we ignore other properties for test purposes
  };
  return receipt;
}

export function createTestLog(blockNumber: bigint): RpcLogOutput {
  const log: any = {
    address: randomAddress(),
    blockNumber: numberToRpcQuantity(blockNumber),
    // we ignore other properties for test purposes
  };
  return log;
}<|MERGE_RESOLUTION|>--- conflicted
+++ resolved
@@ -1,20 +1,8 @@
-<<<<<<< HEAD
-import { Transaction, TxData } from "@nomicfoundation/ethereumjs-tx";
-import { bufferToHex, toBuffer } from "@nomicfoundation/ethereumjs-util";
-=======
 import {
-  AccessListEIP2930TxData,
-  FeeMarketEIP1559TxData,
   LegacyTransaction as Transaction,
   LegacyTxData as TxData,
 } from "@nomicfoundation/ethereumjs-tx";
-import {
-  Address,
-  AddressLike,
-  bytesToHex as bufferToHex,
-  toBytes,
-} from "@nomicfoundation/ethereumjs-util";
->>>>>>> 2a280a7a
+import { bytesToHex, toBytes } from "@nomicfoundation/ethereumjs-util";
 
 import { numberToRpcQuantity } from "../../../../src/internal/core/jsonrpc/types/base-types";
 import { randomAddress } from "../../../../src/internal/hardhat-network/provider/utils/random";
@@ -24,118 +12,18 @@
 } from "../../../../src/internal/hardhat-network/provider/output";
 import { DEFAULT_ACCOUNTS } from "./providers";
 
-function toBuffer(x: Parameters<typeof toBytes>[0]) {
-  return Buffer.from(toBytes(x));
-}
-
 export function createTestTransaction(data: TxData = {}) {
   const tx = new Transaction({ to: randomAddress(), ...data });
 
-  return tx.sign(toBuffer(DEFAULT_ACCOUNTS[0].privateKey));
+  return tx.sign(toBytes(DEFAULT_ACCOUNTS[0].privateKey));
 }
 
-<<<<<<< HEAD
-=======
-export function createUnsignedTestTransaction(data: TxData = {}) {
-  const tx = new Transaction({ to: randomAddress(), ...data });
-
-  return tx;
-}
-
-export function createTestFakeTransaction(
-  data: (TxData | FeeMarketEIP1559TxData | AccessListEIP2930TxData) & {
-    from?: AddressLike;
-  } = {}
-) {
-  const from = data.from ?? randomAddress();
-  const fromAddress =
-    from instanceof Uint8Array
-      ? new Address(from)
-      : typeof from === "string"
-      ? Address.fromString(from)
-      : from;
-
-  if (
-    "gasPrice" in data &&
-    ("maxFeePerGas" in data || "maxPriorityFeePerGas" in data)
-  ) {
-    throw new Error(
-      "Invalid test fake transaction being created: both gasPrice and EIP-1559 params received"
-    );
-  }
-
-  if ("maxFeePerGas" in data !== "maxPriorityFeePerGas" in data) {
-    throw new Error(
-      "Invalid test fake transaction being created: both EIP-1559 params should be provided, or none of them"
-    );
-  }
-
-  const type =
-    data.type !== undefined
-      ? data.type
-      : "maxFeePerGas" in data || "maxPriorityFeePerGas" in data
-      ? 2n
-      : "accessList" in data
-      ? 1n
-      : 0n;
-
-  const dataWithDefaults = {
-    to: randomAddress(),
-    nonce: 1,
-    gasLimit: 30000,
-    ...data,
-  };
-
-  if (type === 0n) {
-    return new FakeSenderTransaction(fromAddress, dataWithDefaults);
-  }
-
-  if (type === 1n) {
-    return new FakeSenderAccessListEIP2930Transaction(
-      fromAddress,
-      dataWithDefaults
-    );
-  }
-
-  return new FakeSenderEIP1559Transaction(fromAddress, {
-    ...dataWithDefaults,
-    gasPrice: undefined,
-  });
-}
-
-type OrderedTxData = (
-  | TxData
-  | FeeMarketEIP1559TxData
-  | AccessListEIP2930TxData
-) & {
-  from?: AddressLike;
-  orderId: number;
-};
-
-export function createTestOrderedTransaction({
-  orderId,
-  ...rest
-}: OrderedTxData): OrderedTransaction {
-  return {
-    orderId,
-    data: createTestFakeTransaction(rest),
-  };
-}
-
-export function createTestSerializedTransaction(
-  data: OrderedTxData
-): SerializedTransaction {
-  const tx = createTestOrderedTransaction(data);
-  return serializeTransaction(tx);
-}
-
->>>>>>> 2a280a7a
 export function createTestReceipt(
   transaction: Transaction,
   logs: RpcLogOutput[] = []
 ): RpcReceiptOutput {
   const receipt: any = {
-    transactionHash: bufferToHex(transaction.hash()),
+    transactionHash: bytesToHex(transaction.hash()),
     logs,
     // we ignore other properties for test purposes
   };
