--- conflicted
+++ resolved
@@ -4,6 +4,7 @@
   linkLibraries,
   validateLibraryNames,
 } from "../../src/internal/execution/libraries";
+import { assertValidationError } from "../helpers";
 import { deploymentFixturesArtifacts } from "../helpers/execution-result-fixtures";
 
 const mockAddress = "0x1122334455667788990011223344556677889900";
@@ -18,13 +19,11 @@
     });
 
     it("Should throw if a library name is not recognized", async () => {
-      assert.includeMembers(
+      assertValidationError(
         validateLibraryNames(deploymentFixturesArtifacts.WithLibrary, [
           "NotALibrary",
-        ]),
-        [
-          "Invalid library NotALibrary for contract WithLibrary: this library is not needed by this contract.",
-        ]
+        ]).map((e) => e.message),
+        "Invalid library NotALibrary for contract WithLibrary: this library is not needed by this contract."
       );
     });
 
@@ -32,7 +31,7 @@
       const [error] = validateLibraryNames(
         deploymentFixturesArtifacts.WithAmbiguousLibraryName,
         ["Lib"]
-      );
+      ).map((e) => e.message);
 
       assert(error !== undefined);
       assert.include(error, `The name "Lib" is ambiguous`);
@@ -44,7 +43,7 @@
       const [error] = validateLibraryNames(
         deploymentFixturesArtifacts.WithLibrary,
         []
-      );
+      ).map((e) => e.message);
 
       assert(error !== undefined);
       assert.include(error, `The following libraries are missing:`);
@@ -52,20 +51,13 @@
     });
 
     it("Should throw if a name is used twice, as FQN and bare name", () => {
-      assert.includeMembers(
+      assertValidationError(
         validateLibraryNames(deploymentFixturesArtifacts.WithLibrary, [
           "Lib",
           "contracts/C.sol:Lib",
-<<<<<<< HEAD
-        ]),
-        [
-          `Invalid libraries for contract WithLibrary: The names "contracts/C.sol:Lib" and "Lib" clash with each other, please use qualified names for both.`,
-        ]
+        ]).map((e) => e.message),
+        `Invalid libraries for contract WithLibrary: The names 'contracts/C.sol:Lib' and 'Lib' clash with each other, please use qualified names for both.`
       );
-=======
-        ]);
-      }, `The names 'contracts/C.sol:Lib' and 'Lib' clash with each other`);
->>>>>>> 0256ef69
     });
 
     it("Should accept bare names if non-ambiguous", () => {
