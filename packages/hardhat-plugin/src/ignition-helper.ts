--- conflicted
+++ resolved
@@ -18,16 +18,12 @@
 import { HardhatPluginError } from "hardhat/plugins";
 import { HardhatRuntimeEnvironment } from "hardhat/types";
 
-<<<<<<< HEAD
 import { HardhatArtifactResolver } from "./hardhat-artifact-resolver";
-=======
-import { HardhatArtifactResolver } from "./hardhat-artifact-resolver.ts";
 import { errorDeploymentResultToExceptionMessage } from "./utils/error-deployment-result-to-exception-message";
 
 export type DeployedContract<ContractNameT extends string> = {
   [contractName in ContractNameT]: Contract;
 };
->>>>>>> c519301d
 
 export class IgnitionHelper {
   private _provider: EIP1193Provider;
