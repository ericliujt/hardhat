{
  "name": "@nomiclabs/hardhat-solhint",
  "version": "2.0.0",
  "description": "Hardhat plugin for solhint",
  "repository": "github:nomiclabs/hardhat",
  "homepage": "https://github.com/nomiclabs/hardhat/tree/master/packages/hardhat-solhint",
  "author": "Nomic Labs LLC",
  "license": "MIT",
  "main": "dist/src/index.js",
  "types": "dist/src/index.d.ts",
  "keywords": [
    "ethereum",
    "smart-contracts",
    "hardhat",
    "hardhat-plugin",
    "solhint",
    "solidity",
    "linter"
  ],
  "scripts": {
<<<<<<< HEAD
    "lint:fix": "prettier --write \"src/**/*.{js,ts}\" \"test/**/*.{js,ts}\" && yarn lint --fix",
    "lint": "eslint 'src/**/*.ts' 'test/**/*.ts'",
=======
    "lint": "yarn prettier --check && yarn tslint",
    "lint:fix": "yarn prettier --write && yarn tslint --fix",
    "prettier": "prettier \"**/*.{js,md,json}\"",
    "tslint": "tslint --config tslint.json --project ./tsconfig.json",
>>>>>>> d905f668
    "test": "mocha --recursive \"test/**/*.ts\" --exit",
    "build": "tsc --build .",
    "clean": "rimraf dist"
  },
  "files": [
    "dist/src",
    "src/",
    "LICENSE",
    "README.md"
  ],
  "dependencies": {
    "solhint": "^2.0.0"
  },
  "devDependencies": {
    "@types/chai": "^4.2.0",
    "@types/fs-extra": "^5.1.0",
    "@types/mocha": "^5.2.6",
    "@types/node": "^10.17.24",
    "@typescript-eslint/eslint-plugin": "^4.28.0",
    "@typescript-eslint/parser": "^4.28.0",
    "chai": "^4.2.0",
    "eslint": "^7.29.0",
    "eslint-config-prettier": "^8.3.0",
    "eslint-plugin-import": "^2.23.4",
    "eslint-plugin-prettier": "^3.4.0",
    "fs-extra": "^7.0.1",
    "hardhat": "^2.0.0",
    "mocha": "^7.1.2",
    "prettier": "2.0.5",
    "rimraf": "^3.0.2",
    "ts-node": "^8.1.0",
    "typescript": "~4.0.3"
  },
  "peerDependencies": {
    "hardhat": "^2.0.0"
  }
}<|MERGE_RESOLUTION|>--- conflicted
+++ resolved
@@ -18,15 +18,10 @@
     "linter"
   ],
   "scripts": {
-<<<<<<< HEAD
-    "lint:fix": "prettier --write \"src/**/*.{js,ts}\" \"test/**/*.{js,ts}\" && yarn lint --fix",
-    "lint": "eslint 'src/**/*.ts' 'test/**/*.ts'",
-=======
-    "lint": "yarn prettier --check && yarn tslint",
-    "lint:fix": "yarn prettier --write && yarn tslint --fix",
+    "lint": "yarn prettier --check && yarn eslint",
+    "lint:fix": "yarn prettier --write && yarn eslint --fix",
+    "eslint": "eslint 'src/**/*.ts' 'test/**/*.ts'",
     "prettier": "prettier \"**/*.{js,md,json}\"",
-    "tslint": "tslint --config tslint.json --project ./tsconfig.json",
->>>>>>> d905f668
     "test": "mocha --recursive \"test/**/*.ts\" --exit",
     "build": "tsc --build .",
     "clean": "rimraf dist"
