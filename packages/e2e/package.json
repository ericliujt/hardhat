{
  "name": "@nomiclabs/hardhat-e2e-tests",
  "private": true,
  "version": "0.0.1",
  "description": "e2e tests for Hardhat",
  "homepage": "https://github.com/nomiclabs/hardhat/tree/master/packages/e2e",
  "repository": "github:nomiclabs/hardhat",
  "author": "Nomic Labs LLC",
  "license": "MIT",
  "scripts": {
<<<<<<< HEAD
    "lint:fix": "prettier --write \"test/**/*.{js,ts}\" && yarn lint --fix",
    "lint": "tslint --config tslint.json --project ./tsconfig.json",
    "test:npm": "node run-tests.js npm",
    "test:yarn": "node run-tests.js yarn",
    "test": "npm run test:npm && npm run test:yarn",
=======
    "lint": "yarn prettier --check && yarn eslint",
    "lint:fix": "yarn prettier --write && yarn eslint --fix",
    "prettier": "prettier \"**/*.{js,md,json}\"",
    "eslint": "eslint prepare-tests.js 'test/**/*.ts'",
    "pretest": "node prepare-tests.js",
    "test": "mocha --recursive \"test/**/*.ts\" --exit",
>>>>>>> 2e918ba7
    "build": "tsc --build .",
    "clean": "rimraf dist"
  },
  "dependencies": {
    "@types/chai": "^4.2.0",
    "@types/fs-extra": "^5.1.0",
    "@types/mocha": "^5.2.6",
    "@types/node": "^10.17.24",
    "@types/shelljs": "^0.8.6",
    "@typescript-eslint/eslint-plugin": "^4.28.0",
    "@typescript-eslint/parser": "^4.28.0",
    "chai": "^4.2.0",
    "eslint": "^7.29.0",
    "eslint-config-prettier": "^8.3.0",
    "eslint-plugin-import": "^2.23.4",
    "eslint-plugin-prettier": "^3.4.0",
    "fs-extra": "^7.0.1",
    "mocha": "^7.1.2",
    "prettier": "2.0.5",
    "rimraf": "^3.0.2",
    "shelljs": "^0.8.3",
    "ts-node": "^8.1.0",
    "typescript": "~4.0.3"
  }
}<|MERGE_RESOLUTION|>--- conflicted
+++ resolved
@@ -8,20 +8,13 @@
   "author": "Nomic Labs LLC",
   "license": "MIT",
   "scripts": {
-<<<<<<< HEAD
-    "lint:fix": "prettier --write \"test/**/*.{js,ts}\" && yarn lint --fix",
-    "lint": "tslint --config tslint.json --project ./tsconfig.json",
+    "lint": "yarn prettier --check && yarn eslint",
+    "lint:fix": "yarn prettier --write && yarn eslint --fix",
+    "prettier": "prettier \"**/*.{js,md,json}\"",
+    "eslint": "eslint run-tests.js 'test/**/*.ts'",
     "test:npm": "node run-tests.js npm",
     "test:yarn": "node run-tests.js yarn",
     "test": "npm run test:npm && npm run test:yarn",
-=======
-    "lint": "yarn prettier --check && yarn eslint",
-    "lint:fix": "yarn prettier --write && yarn eslint --fix",
-    "prettier": "prettier \"**/*.{js,md,json}\"",
-    "eslint": "eslint prepare-tests.js 'test/**/*.ts'",
-    "pretest": "node prepare-tests.js",
-    "test": "mocha --recursive \"test/**/*.ts\" --exit",
->>>>>>> 2e918ba7
     "build": "tsc --build .",
     "clean": "rimraf dist"
   },
